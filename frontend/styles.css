--- conflicted
+++ resolved
@@ -86,10 +86,13 @@
 
 .container {
     padding: 20px;
+    background-color: rgba(255, 255, 255, 0.1);
+    border-radius: 12px;
+    box-shadow: 0 10px 25px rgba(0, 0, 0, 0.1);
+    transition: all .3s ease-in-out;
     margin: auto auto 180px auto;
 }
 
-<<<<<<< HEAD
 .container:hover {
     /* Uncomment this to enable hover zoom effect (transform scale effect).
         This is not recommended because it can be obnoxious on desktop, and straight up unusable on mobile. */
@@ -99,22 +102,13 @@
 
 /* Glass-style inputs, selects, output areas */
 input, select, #output, #reportContainer {
-=======
-input,
-select,
-#output,
-#reportContainer {
->>>>>>> 1e098dcd
     background-color: rgba(255, 255, 255, 0.1);
     border: none;
     color: #fff;
-    transition: all 0.3s ease-in-out;
-}
-
-input:hover,
-input:focus,
-select:hover,
-select:focus {
+    transition: all .3s ease-in-out;
+}
+
+input:hover, input:focus, select:hover, select:focus {
     background-color: #dfe4ea;
     border: 1px solid rgba(255, 255, 255, 0.5);
     box-shadow: 0 4px 8px rgba(0, 0, 0, 0.1);
@@ -124,7 +118,6 @@
 .btn-primary {
     background: linear-gradient(to right, #0d9488, #14b8a6);
     border: none;
-<<<<<<< HEAD
     transition: all .3s ease-in-out;
     font-size: 1.1rem;
     padding: 12px 30px;
@@ -133,15 +126,11 @@
     text-align: center;
     box-shadow: 0 4px 15px rgba(20, 184, 166, 0.3);
     font-weight: 600;
-=======
-    transition: all 0.3s ease-in-out;
->>>>>>> 1e098dcd
 }
 
 .btn-secondary {
     background: linear-gradient(to right, #6c757d, #6c757d);
     border: none;
-<<<<<<< HEAD
     transition: all .3s ease-in-out;
     font-size: 1.1rem;
     padding: 12px 30px;
@@ -153,9 +142,6 @@
 .btn-action {
     background: rgba(40, 40, 40, 0.8);
     border: 1px solid rgba(20, 184, 166, 0.5);
-=======
-    transition: all 0.3s ease-in-out;
->>>>>>> 1e098dcd
 }
 
 .btn:hover {
@@ -282,24 +268,16 @@
 }
 
 #reportContainer {
-<<<<<<< HEAD
     font-family: Georgia, 'Times New Roman', serif;
     font-size: 18px !important;
     background-color: transparent;
-=======
-    font-family: 'Georgia', 'Times New Roman', Times, 'Courier New', serif;
-    font-size: 18px !important;
-    background-color: rgba(255, 255, 255, 0.1);
-    font-family: 'Times New Roman', Times, 'Courier New', serif;
->>>>>>> 1e098dcd
     border: none;
     color: #fff;
-    transition: all 0.3s ease-in-out;
+    transition: all .3s ease-in-out;
     padding: 25px;
     border-radius: 12px;
 }
 
-<<<<<<< HEAD
 #reportContainer h1,
 #reportContainer h2,
 #reportContainer h3 {
@@ -331,8 +309,6 @@
     border-radius: 5px;
 }
 
-=======
->>>>>>> 1e098dcd
 .tag {
     background-color: #14b8a6;
     color: white;
@@ -352,7 +328,6 @@
     border: none;
     outline: none;
     flex-grow: 1;
-<<<<<<< HEAD
 }
 
 .credits-bar {
@@ -2336,6 +2311,4 @@
         align-items: flex-start;
         gap: 8px;
     }
-=======
->>>>>>> 1e098dcd
 }