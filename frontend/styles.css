@keyframes gradientBG {
    0% {
        background-position: 0 50%;
    }
    50% {
        background-position: 100% 50%;
    }
    100% {
        background-position: 0 50%;
    }
}

html {
    scroll-behavior: smooth;
}

body {
    font-family: 'Montserrat', sans-serif;
    color: #fff;
    line-height: 1.6;
<<<<<<< HEAD
    background-color: #1e272e;
=======
    background-size: 200% 200%;
    background-image: linear-gradient(45deg, #151a2d, #2d284d, #151a2d);
    animation: gradientBG 10s ease infinite;
>>>>>>> 71b15b0c
}

.landing {
    display: flex;
    justify-content: center;
    align-items: center;
    height: 100vh;
    text-align: center;
}

.landing h1 {
    font-size: 3.5rem;
    font-weight: 700;
    margin-bottom: 2rem;
}

.landing p {
    font-size: 1.5rem;
    font-weight: 400;
    max-width: 1000px;
    padding: 0 25px 0 25px;
    margin: auto auto 2rem auto;
}

.container {
    padding: 20px;
    margin: auto auto 180px auto;
}

input,
select,
#output,
#reportContainer {
    background-color: rgba(255, 255, 255, 0.1);
    border: none;
    color: #fff;
    transition: all 0.3s ease-in-out;
}

input:hover,
input:focus,
select:hover,
select:focus {
    background-color: #dfe4ea;
    border: 1px solid rgba(255, 255, 255, 0.5);
    box-shadow: 0 4px 8px rgba(0, 0, 0, 0.1);
    transition: all 0.3s ease-in-out;
}

.btn-primary {
    background: linear-gradient(to right, #0062cc, #007bff);
    border: none;
    transition: all 0.3s ease-in-out;
}

.btn-secondary {
    background: linear-gradient(to right, #6c757d, #6c757d);
    border: none;
    transition: all 0.3s ease-in-out;
}

.btn:hover {
    opacity: 0.8;
    transform: scale(1.1);
    box-shadow: 0 10px 20px rgba(0, 0, 0, 0.3);
}

.agent_question {
    font-size: 1.4rem;
    font-weight: 500;
    margin-bottom: 0.2rem;
}

footer {
    position: fixed;
    left: 0;
    bottom: 0;
    width: 100%;
<<<<<<< HEAD
=======
    background: linear-gradient(to right, #151a2d, #111827);
>>>>>>> 71b15b0c
    color: white;
    text-align: center;
    padding: 10px 0;
}

footer p {
    margin-top: 5px;
    margin-bottom: 0;
}

.margin-div {
    margin-top: 20px;
    margin-bottom: 20px;
    padding: 25px;
}

.images_div {
    padding: 0 25px 0 25px;
}

.agent_response {
    background-color: #747d8c;
    margin: 10px;
    padding: 10px;
    border-radius: 12px;
}

#output {
    height: 300px;
    overflow: auto;
    padding: 10px;
    margin-bottom: 10px;
    margin-top: 10px;
    border-radius: 12px;
}

#reportContainer {
    font-family: 'Georgia', 'Times New Roman', Times, 'Courier New', serif;
    font-size: 18px !important;
    background-color: rgba(255, 255, 255, 0.1);
    font-family: 'Times New Roman', Times, 'Courier New', serif;
    border: none;
    color: #fff;
    transition: all 0.3s ease-in-out;
    padding: 25px;
    border-radius: 12px;
}

.tag {
    background-color: #007bff;
    color: white;
    padding: 5px 10px;
    border-radius: 3px;
    display: flex;
    align-items: center;
}

.tag .remove-tag {
    margin-left: 10px;
    cursor: pointer;
    font-weight: bold;
}

.tag-input {
    border: none;
    outline: none;
    flex-grow: 1;
}

footer a {
    color: #ffffff;
    font-weight: bold;
    text-decoration: none;
}

a:hover {
    text-decoration: underline;
}

/* Add or modify these styles at the end of the file */
#selectedImagesContainer {
    background-color: rgba(255, 255, 255, 0.1);
    border-radius: 12px;
    padding: 15px;
    margin-bottom: 20px;
    color: #fff;
    display: flex;
    flex-wrap: wrap;
    gap: 10px;
    justify-content: center;
}

#selectedImagesContainer h3 {
    width: 100%;
    margin-top: 0;
    margin-bottom: 10px;
    color: #fff;
}

#selectedImagesContainer img {
    width: 150px;
    height: 150px;
    object-fit: cover;
    cursor: pointer;
    transition: transform 0.3s ease, box-shadow 0.3s ease;
    border-radius: 8px;
}

#selectedImagesContainer img:hover {
    transform: scale(1.05);
    box-shadow: 0 4px 8px rgba(0, 0, 0, 0.2);
}

.image-dialog {
    position: fixed;
    top: 0;
    left: 0;
    width: 100%;
    height: 100%;
    background-color: rgba(0, 0, 0, 0.8);
    display: flex;
    flex-direction: column;
    justify-content: center;
    align-items: center;
    z-index: 1000;
}

.image-dialog img {
    max-width: 90%;
    max-height: 80%;
    object-fit: contain;
    border-radius: 8px;
    box-shadow: 0 4px 8px rgba(0, 0, 0, 0.2);
}

.image-dialog button {
    margin-top: 20px;
    padding: 10px 20px;
    background-color: #007bff;
    color: white;
    border: none;
    border-radius: 5px;
    cursor: pointer;
    font-size: 16px;
    transition: background-color 0.3s ease;
}

.image-dialog button:hover {
    background-color: #0056b3;
}<|MERGE_RESOLUTION|>--- conflicted
+++ resolved
@@ -18,13 +18,7 @@
     font-family: 'Montserrat', sans-serif;
     color: #fff;
     line-height: 1.6;
-<<<<<<< HEAD
     background-color: #1e272e;
-=======
-    background-size: 200% 200%;
-    background-image: linear-gradient(45deg, #151a2d, #2d284d, #151a2d);
-    animation: gradientBG 10s ease infinite;
->>>>>>> 71b15b0c
 }
 
 .landing {
@@ -103,10 +97,6 @@
     left: 0;
     bottom: 0;
     width: 100%;
-<<<<<<< HEAD
-=======
-    background: linear-gradient(to right, #151a2d, #111827);
->>>>>>> 71b15b0c
     color: white;
     text-align: center;
     padding: 10px 0;
@@ -174,86 +164,4 @@
     border: none;
     outline: none;
     flex-grow: 1;
-}
-
-footer a {
-    color: #ffffff;
-    font-weight: bold;
-    text-decoration: none;
-}
-
-a:hover {
-    text-decoration: underline;
-}
-
-/* Add or modify these styles at the end of the file */
-#selectedImagesContainer {
-    background-color: rgba(255, 255, 255, 0.1);
-    border-radius: 12px;
-    padding: 15px;
-    margin-bottom: 20px;
-    color: #fff;
-    display: flex;
-    flex-wrap: wrap;
-    gap: 10px;
-    justify-content: center;
-}
-
-#selectedImagesContainer h3 {
-    width: 100%;
-    margin-top: 0;
-    margin-bottom: 10px;
-    color: #fff;
-}
-
-#selectedImagesContainer img {
-    width: 150px;
-    height: 150px;
-    object-fit: cover;
-    cursor: pointer;
-    transition: transform 0.3s ease, box-shadow 0.3s ease;
-    border-radius: 8px;
-}
-
-#selectedImagesContainer img:hover {
-    transform: scale(1.05);
-    box-shadow: 0 4px 8px rgba(0, 0, 0, 0.2);
-}
-
-.image-dialog {
-    position: fixed;
-    top: 0;
-    left: 0;
-    width: 100%;
-    height: 100%;
-    background-color: rgba(0, 0, 0, 0.8);
-    display: flex;
-    flex-direction: column;
-    justify-content: center;
-    align-items: center;
-    z-index: 1000;
-}
-
-.image-dialog img {
-    max-width: 90%;
-    max-height: 80%;
-    object-fit: contain;
-    border-radius: 8px;
-    box-shadow: 0 4px 8px rgba(0, 0, 0, 0.2);
-}
-
-.image-dialog button {
-    margin-top: 20px;
-    padding: 10px 20px;
-    background-color: #007bff;
-    color: white;
-    border: none;
-    border-radius: 5px;
-    cursor: pointer;
-    font-size: 16px;
-    transition: background-color 0.3s ease;
-}
-
-.image-dialog button:hover {
-    background-color: #0056b3;
 }