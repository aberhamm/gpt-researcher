--- conflicted
+++ resolved
@@ -74,7 +74,6 @@
 </head>
 
 <body>
-<<<<<<< HEAD
     <!-- Navigation Buttons (moved from top bar) -->
     <div class="nav-buttons">
         <div id="websocketPanelOpenBtn" class="top-websocket-button">
@@ -150,8 +149,6 @@
         </div>
     </section>
 
-=======
->>>>>>> 1e098dcd
     <main class="container" id="form">
         <div class="agent-item"><img src="/static/gptr-logo.png" class="avatar" alt="Auto Agent"></div>
         <form method="POST" class="mt-3" id="researchForm">
@@ -415,7 +412,6 @@
             // Set initial height
             taskTextarea.setAttribute('style', 'height: 38px; overflow-y: hidden;');
 
-<<<<<<< HEAD
             // Function to resize textarea based on content
             const resizeTextarea = () => {
                 taskTextarea.style.height = 'auto';
@@ -445,15 +441,6 @@
             }
         });
     </script>
-=======
-        btnShowAuto.addEventListener('click', function () {
-            btnShowAuto.style.display = 'none';
-            btnChoose.style.display = 'inline-block';
-            autoAgentDiv.style.display = 'flex';
-            agentChoices[0].style.display = 'none';
-        });
-</script>
->>>>>>> 1e098dcd
 </body>
 
 </html>